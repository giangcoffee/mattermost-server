--- conflicted
+++ resolved
@@ -35,15 +35,10 @@
         RECIEVED_TEAM: null,
 
         RECIEVED_CONFIG: null,
-<<<<<<< HEAD
         RECIEVED_LOGS: null,
-        RECIEVED_ALL_TEAMS: null
-=======
-
-        RECIEVED_LOGS: null,
+        RECIEVED_ALL_TEAMS: null,
 
         TOGGLE_IMPORT_THEME_MODAL: null
->>>>>>> c7c64487
     }),
 
     PayloadSources: keyMirror({
